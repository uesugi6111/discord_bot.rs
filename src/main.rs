--- conflicted
+++ resolved
@@ -141,16 +141,8 @@
         old: Option<VoiceState>,
         new: VoiceState,
     ) {
-<<<<<<< HEAD
-        if old.as_ref().and_then(|old| Some(old.self_mute)) != Some(new.self_mute)
-            || old.as_ref().and_then(|old| Some(old.self_deaf)) != Some(new.self_deaf)
-        {
-            return;
-        };
-=======
         tracing::info!("{:?}\n{:?}", old, new);
         tracing::info!("{} is connected!", new.member.as_ref().unwrap().user.name);
->>>>>>> 6ee15d1f
         let nako_id = &ctx.cache.current_user_id().await;
         let channel_id = guild_id
             .unwrap()
@@ -187,8 +179,14 @@
             let data_read = ctx.data.read().await;
             data_read.get::<DictHandler>().unwrap().clone()
         };
-<<<<<<< HEAD
-        let greeting_index = if new.channel_id != Some(channel_id) {
+        let greeting_index = if let Some(ref old) = old {
+            if old.self_mute != new.self_mute
+                || old.self_deaf != new.self_deaf
+                || old.self_video != new.self_video
+                || old.self_stream != new.self_stream
+            {
+                return;
+            }
             1
         } else {
             0
@@ -205,43 +203,6 @@
 
         tracing::info!("{:?}\n{:?}", old, new);
         tracing::info!("{} is connected!", new.member.unwrap().user.name);
-=======
-        let dicts = dicts_lock.lock().await;
-        if let Some(old) = old {
-            if old.self_mute != new.self_mute || old.self_deaf != new.self_deaf || old.self_video != new.self_video || old.self_stream != new.self_stream{
-                return;
-            };
-            let new = HashMap::new();
-            let bye = "ばいばい".to_string();
-            let greet_text = dicts
-                .greeting_dict
-                .get(&user_id)
-                .unwrap_or(&new)
-                .get("bye")
-                .unwrap_or(&bye)
-                .clone();
-            drop(dicts);
-            let text = lib::text::Text::new(format!("{}さん、{}", user_name, greet_text))
-                .make_read_text(&ctx)
-                .await;
-            play_raw_voice(&ctx, &text.text, guild_id.unwrap()).await;
-        } else {
-            let new = HashMap::new();
-            let hello = "こんにちは".to_string();
-            let greet_text = dicts
-                .greeting_dict
-                .get(&user_id)
-                .unwrap_or(&new)
-                .get("hello")
-                .unwrap_or(&hello)
-                .clone();
-            drop(dicts);
-            let text = lib::text::Text::new(format!("{}さん、{}", user_name, greet_text))
-                .make_read_text(&ctx)
-                .await;
-            play_raw_voice(&ctx, &text.text, guild_id.unwrap()).await;
-        }
->>>>>>> 6ee15d1f
     }
     async fn message(&self, ctx: Context, msg: Message) {
         let guild = msg.guild(&ctx.cache).await.unwrap();
@@ -407,44 +368,6 @@
     let application_id = std::env::var("APP_ID").unwrap().parse().unwrap();
     let token = std::env::var("VOICEVOX_TOKEN").expect("environment variable not found");
     dbg!(&token);
-<<<<<<< HEAD
-=======
-    let dict_file = if let Ok(file) = std::fs::File::open(DICT_PATH) {
-        file
-    } else {
-        let mut tmp = OpenOptions::new()
-            .create(true)
-            .write(true)
-            .read(true)
-            .open(DICT_PATH)
-            .expect("File creation error");
-        tmp.write_all("{}".as_bytes()).ok();
-        tmp.seek(std::io::SeekFrom::Start(0)).ok();
-
-        tmp
-    };
-    let greeting_dict_file = std::fs::File::open(GREETING_DICT_PATH).unwrap_or({
-        let mut tmp = OpenOptions::new()
-            .create(true)
-            .write(true)
-            .read(true)
-            .open(GREETING_DICT_PATH)
-            .expect("File creation error");
-        tmp.write_all("{}\n".as_bytes()).ok();
-        tmp.seek(std::io::SeekFrom::Start(0)).ok();
-        tmp
-    });
-    let reader = std::io::BufReader::new(dict_file);
-    let dict: HashMap<String, String> = serde_json::from_reader(reader).expect("JSON parse error");
-
-    let greeting_reader = std::io::BufReader::new(greeting_dict_file);
-    let greeting_dict: HashMap<UserId, HashMap<String, String>> =
-        serde_json::from_reader(greeting_reader).unwrap();
-    let dicts = dict::Dicts {
-        dict,
-        greeting_dict,
-    };
->>>>>>> 6ee15d1f
     let framework = StandardFramework::new()
         .configure(|c| c.prefix(">"))
         .group(&GENERAL_GROUP);
